from copy import copy
from numbers import Integral

import numpy as np
from sklearn.base import ClassifierMixin, MetaEstimatorMixin, _fit_context, clone, is_classifier
from sklearn.model_selection import StratifiedShuffleSplit
from sklearn.utils._param_validation import HasMethods, Interval, RealNotInt, StrOptions
from sklearn.utils.multiclass import _check_partial_fit_first_call, check_classification_targets
from sklearn.utils.validation import check_is_fitted, check_random_state, check_X_y

from .._lib.sklearn.tree import DecisionTreeClassifier, _criterion, _tree
from .._lib.sklearn.tree._classes import BaseDecisionTree
from .._lib.sklearn.tree._criterion import BaseCriterion
from .._lib.sklearn.tree._tree import Tree
from .honesty._honest_prune import HonestPruner, _build_pruned_tree_honesty

CRITERIA_CLF = {
    "gini": _criterion.Gini,
    "log_loss": _criterion.Entropy,
    "entropy": _criterion.Entropy,
}
CRITERIA_REG = {
    "squared_error": _criterion.MSE,
    "friedman_mse": _criterion.FriedmanMSE,
    "absolute_error": _criterion.MAE,
    "poisson": _criterion.Poisson,
}

DOUBLE = _tree.DOUBLE


class HonestTreeClassifier(MetaEstimatorMixin, ClassifierMixin, BaseDecisionTree):
    """
    A decision tree classifier with honest predictions.

    Parameters
    ----------
    tree_estimator : object, default=None
        Instantiated tree of type BaseDecisionTree from treeple.
        If None, then sklearn's DecisionTreeClassifier with default parameters will
        be used. Note that none of the parameters in ``tree_estimator`` need
        to be set. The parameters of the ``tree_estimator`` can be set using
        the ``tree_estimator_params`` keyword argument.

    criterion : {"gini", "entropy"}, default="gini"
        The function to measure the quality of a split. Supported criteria are
        "gini" for the Gini impurity and "entropy" for the information gain.

    splitter : {"best", "random"}, default="best"
        The strategy used to choose the split at each node. Supported
        strategies are "best" to choose the best split and "random" to choose
        the best random split.

    max_depth : int, default=None
        The maximum depth of the tree. If None, then nodes are expanded until
        all leaves are pure or until all leaves contain less than
        min_samples_split samples.

    min_samples_split : int or float, default=2
        The minimum number of samples required to split an internal node:

        - If int, then consider `min_samples_split` as the minimum number.
        - If float, then `min_samples_split` is a fraction and
          `ceil(min_samples_split * n_samples)` are the minimum
          number of samples for each split.

    min_samples_leaf : int or float, default=1
        The minimum number of samples required to be at a leaf node.
        A split point at any depth will only be considered if it leaves at
        least ``min_samples_leaf`` training samples in each of the left and
        right branches.  This may have the effect of smoothing the model,
        especially in regression.

        - If int, then consider `min_samples_leaf` as the minimum number.
        - If float, then `min_samples_leaf` is a fraction and
          `ceil(min_samples_leaf * n_samples)` are the minimum
          number of samples for each node.

    min_weight_fraction_leaf : float, default=0.0
        The minimum weighted fraction of the sum total of weights (of all
        the input samples) required to be at a leaf node. Samples have
        equal weight when sample_weight is not provided.

    max_features : int, float or {"auto", "sqrt", "log2"}, default=None
        The number of features to consider when looking for the best split:

            - If int, then consider `max_features` features at each split.
            - If float, then `max_features` is a fraction and
              `int(max_features * n_features)` features are considered at each
              split.
            - If "auto", then `max_features=sqrt(n_features)`.
            - If "sqrt", then `max_features=sqrt(n_features)`.
            - If "log2", then `max_features=log2(n_features)`.
            - If None, then `max_features=n_features`.

        Note: the search for a split does not stop until at least one
        valid partition of the node samples is found, even if it requires to
        effectively inspect more than ``max_features`` features.

    random_state : int, RandomState instance or None, default=None
        Controls the randomness of the tree estimator. The features are always
        randomly permuted at each split, even if ``splitter`` is set to
        ``"best"``. When ``max_features < n_features``, the algorithm will
        select ``max_features`` at random at each split before finding the best
        split among them. But the best found split may vary across different
        runs, even if ``max_features=n_features``. That is the case, if the
        improvement of the criterion is identical for several splits and one
        split has to be selected at random. To obtain a deterministic behaviour
        during fitting, ``random_state`` has to be fixed to an integer.
        See :term:`Glossary <random_state>` for details.

    max_leaf_nodes : int, default=None
        Grow a tree with ``max_leaf_nodes`` in best-first fashion.
        Best nodes are defined as relative reduction in impurity.
        If None then unlimited number of leaf nodes.

    min_impurity_decrease : float, default=0.0
        A node will be split if this split induces a decrease of the impurity
        greater than or equal to this value.

        The weighted impurity decrease equation is the following::

            N_t / N * (impurity - N_t_R / N_t * right_impurity
                                - N_t_L / N_t * left_impurity)

        where ``N`` is the total number of samples, ``N_t`` is the number of
        samples at the current node, ``N_t_L`` is the number of samples in the
        left child, and ``N_t_R`` is the number of samples in the right child.

        ``N``, ``N_t``, ``N_t_R`` and ``N_t_L`` all refer to the weighted sum,
        if ``sample_weight`` is passed.

    class_weight : dict, list of dict or "balanced", default=None
        Weights associated with classes in the form ``{class_label: weight}``.
        If None, all classes are supposed to have weight one. For
        multi-output problems, a list of dicts can be provided in the same
        order as the columns of y.

        Note that for multioutput (including multilabel) weights should be
        defined for each class of every column in its own dict. For example,
        for four-class multilabel classification weights should be
        [{0: 1, 1: 1}, {0: 1, 1: 5}, {0: 1, 1: 1}, {0: 1, 1: 1}] instead of
        [{1:1}, {2:5}, {3:1}, {4:1}].

        The "balanced" mode uses the values of y to automatically adjust
        weights inversely proportional to class frequencies in the input data
        as ``n_samples / (n_classes * np.bincount(y))``

        For multi-output, the weights of each column of y will be multiplied.

        Note that these weights will be multiplied with sample_weight (passed
        through the fit method) if sample_weight is specified.

    ccp_alpha : non-negative float, default=0.0
        Complexity parameter used for Minimal Cost-Complexity Pruning. The
        subtree with the largest cost complexity that is smaller than
        ``ccp_alpha`` will be chosen. By default, no pruning is performed. See
        :ref:`minimal_cost_complexity_pruning` for details.

    monotonic_cst : array-like of int of shape (n_features), default=None
        Indicates the monotonicity constraint to enforce on each feature.
          - 1: monotonic increase
          - 0: no constraint
          - -1: monotonic decrease

        If monotonic_cst is None, no constraints are applied.

        Monotonicity constraints are not supported for:
          - multiclass classifications (i.e. when `n_classes > 2`),
          - multioutput classifications (i.e. when `n_outputs_ > 1`),
          - classifications trained on data with missing values.

        The constraints hold over the probability of the positive class.

        Read more in the :ref:`User Guide <monotonic_cst_gbdt>`.

    honest_fraction : float, default=0.5
        Fraction of training samples used for estimates in the leaves. The
        remaining samples will be used to learn the tree structure. A larger
        fraction creates shallower trees with lower variance estimates.

    honest_prior : {"ignore", "uniform", "empirical"}, default="empirical"
        Method for dealing with empty leaves during evaluation of a test
        sample. If "ignore", returns numpy.nan.
        If "uniform", the prior tree posterior is 1/(number of
        classes). If "empirical", the prior tree posterior is the relative
        class frequency in the voting subsample.

    stratify : bool, default=True
        Whether or not to stratify sample when considering structure and leaf indices.
        By default True.

    honest_method : {"apply", "prune"}, default="apply"
        Method to use for fitting the leaf nodes. If "apply", the leaf nodes
        are fit using the structure as is. In this case, empty leaves may occur
        if not enough data. If "prune", the leaf nodes are fit
        by pruning using the honest-set of data after the tree structure is built
        using the structure-set of data.

    kernel_method : bool, default=False
        Method for normalizing ``predict_proba`` posteriors by the number of
        samples in the leaf nodes across the forest. Not applicalble to single
        honest trees.
        By default False.

    **tree_estimator_params : dict
        Parameters to pass to the underlying base tree estimators.
        These must be parameters for ``tree_estimator``.

    Attributes
    ----------
    estimator_ : object
        The child tree estimator template used to create the collection
        of fitted sub-estimators.

    classes_ : ndarray of shape (n_classes,) or list of ndarray
        The classes labels (single output problem),
        or a list of arrays of class labels (multi-output problem).

    feature_importances_ : ndarray of shape (n_features,)
        The impurity-based feature importances.
        The higher, the more important the feature.
        The importance of a feature is computed as the (normalized)
        total reduction of the criterion brought by that feature.  It is also
        known as the Gini importance [4]_.

        Warning: impurity-based feature importances can be misleading for
        high cardinality features (many unique values). See
        :func:`sklearn.inspection.permutation_importance` as an alternative.

    max_features_ : int
        The inferred value of max_features.

    n_classes_ : int or list of int
        The number of classes (for single output problems),
        or a list containing the number of classes for each
        output (for multi-output problems).

    n_features_in_ : int
        Number of features seen during :term:`fit`.

    feature_names_in_ : ndarray of shape (`n_features_in_`,)
        Names of features seen during :term:`fit`. Defined only when `X`
        has feature names that are all strings.

    n_outputs_ : int
        The number of outputs when ``fit`` is performed.

    tree_ : Tree instance
        The underlying Tree object. Please refer to
        ``help(sklearn.tree._tree.Tree)`` for attributes of Tree object and
        :ref:`sphx_glr_auto_examples_tree_plot_unveil_tree_structure.py`
        for basic usage of these attributes.

    empirical_prior_ : float
        Proportion of each class in the training labels y

    structure_indices_ : numpy.ndarray, shape=(n_structure,)
        Indices of training samples used to learn the structure

    honest_indices_ : numpy.ndarray, shape=(n_honest,)
        Indices of training samples used to learn leaf estimates

    Notes
    -----
    The default values for the parameters controlling the size of the trees
    (e.g. ``max_depth``, ``min_samples_leaf``, etc.) lead to fully grown and
    unpruned trees which can potentially be very large on some data sets. To
    reduce memory consumption, the complexity and size of the trees should be
    controlled by setting those parameter values.

    The :meth:`predict` method operates using the :func:`numpy.argmax`
    function on the outputs of :meth:`predict_proba`. This means that in
    case the highest predicted probabilities are tied, the classifier will
    predict the tied class with the lowest index in :term:`classes_`.

    References
    ----------

    .. [1] https://en.wikipedia.org/wiki/Decision_tree_learning

    .. [2] L. Breiman, J. Friedman, R. Olshen, and C. Stone, "Classification
            and Regression Trees", Wadsworth, Belmont, CA, 1984.

    .. [3] T. Hastie, R. Tibshirani and J. Friedman. "Elements of Statistical
            Learning", Springer, 2009.

    .. [4] L. Breiman, and A. Cutler, "Random Forests",
            https://www.stat.berkeley.edu/~breiman/RandomForests/cc_home.htm

    .. [5] S. Athey, J. Tibshirani, and S. Wager. "Generalized
            Random Forests", Annals of Statistics, 2019.

    Examples
    --------
    >>> from sklearn.datasets import load_iris
    >>> from sklearn.model_selection import cross_val_score
    >>> from honest_forests import HonestTreeClassifier
    >>> clf = HonestTreeClassifier(random_state=0)
    >>> iris = load_iris()
    >>> cross_val_score(clf, iris.data, iris.target, cv=10)
    ...                             # doctest: +SKIP
    ...
    array([0.93333333, 0.93333333, 1.        , 1.        , 0.93333333,
           0.8       , 0.8       , 0.93333333, 1.        , 1.        ])
    """

    _parameter_constraints: dict = {
        **BaseDecisionTree._parameter_constraints,
        "tree_estimator": [
            HasMethods(["fit", "predict", "predict_proba", "apply"]),
            None,
        ],
        "honest_fraction": [Interval(RealNotInt, 0.0, 1.0, closed="neither")],
        "honest_prior": [StrOptions({"empirical", "uniform", "ignore"})],
        "honest_method": [StrOptions({"apply", "prune"}), None],
        "stratify": ["boolean"],
        "tree_estimator_params": ["dict"],
    }
    _parameter_constraints.pop("max_features")
    _parameter_constraints["max_features"] = [
        Interval(Integral, 1, None, closed="left"),
        Interval(RealNotInt, 0.0, 1.0, closed="right"),
        StrOptions({"sqrt", "log2"}),
        "array-like",
        None,
    ]

    def __init__(
        self,
        tree_estimator=None,
        criterion="gini",
        splitter="best",
        max_depth=None,
        min_samples_split=2,
        min_samples_leaf=1,
        min_weight_fraction_leaf=0.0,
        max_features=None,
        random_state=None,
        max_leaf_nodes=None,
        min_impurity_decrease=0.0,
        class_weight=None,
        ccp_alpha=0.0,
        monotonic_cst=None,
        honest_fraction=0.5,
        honest_prior="empirical",
        stratify=True,
        honest_method="apply",
        kernel_method=False,
        **tree_estimator_params,
    ):
        self.tree_estimator = tree_estimator
        self.criterion = criterion
        self.splitter = splitter
        self.max_depth = max_depth
        self.min_samples_split = min_samples_split
        self.min_samples_leaf = min_samples_leaf
        self.min_weight_fraction_leaf = min_weight_fraction_leaf
        self.max_features = max_features
        self.max_leaf_nodes = max_leaf_nodes
        self.class_weight = class_weight
        self.random_state = random_state
        self.min_impurity_decrease = min_impurity_decrease
        self.ccp_alpha = ccp_alpha
        self.monotonic_cst = monotonic_cst

        self.honest_fraction = honest_fraction
        self.honest_prior = honest_prior
        self.stratify = stratify
        self.honest_method = honest_method
        self.kernel_method = kernel_method

        # XXX: to enable this, we need to also reset the leaf node samples during `_set_leaf_nodes`
        self.store_leaf_values = False
        self._tree_estimator_params = tree_estimator_params

    @_fit_context(prefer_skip_nested_validation=True)
    def fit(
        self,
        X,
        y,
        sample_weight=None,
        check_input=True,
        classes=None,
    ):
        """Build a decision tree classifier from the training set (X, y).

        Parameters
        ----------
        X : {array-like, sparse matrix} of shape (n_samples, n_features)
            The training input samples. Internally, it will be converted to
            ``dtype=np.float32`` and if a sparse matrix is provided
            to a sparse ``csc_matrix``.

        y : array-like of shape (n_samples,) or (n_samples, n_outputs)
            The target values (class labels) as integers or strings.

        sample_weight : array-like of shape (n_samples,), default=None
            Sample weights. If None, then samples are equally weighted. Splits
            that would create child nodes with net zero or negative weight are
            ignored while searching for a split in each node. Splits are also
            ignored if they would result in any single class carrying a
            negative weight in either child node.

        check_input : bool, default=True
            Allow to bypass several input checking.
            Don't use this parameter unless you know what you're doing.

        classes : array-like of shape (n_classes,), default=None
            List of all the classes that can possibly appear in the y vector.
            Must be provided at the first call to partial_fit, can be omitted
            in subsequent calls.

        Returns
        -------
        self : HonestTreeClassifier
            Fitted estimator.
        """
        self._fit(
            X,
            y,
            sample_weight=sample_weight,
            check_input=check_input,
            classes=classes,
        )
        return self

    def partial_fit(self, X, y, sample_weight=None, check_input=True, classes=None):
        """Update a decision tree classifier from the training set (X, y).

        Parameters
        ----------
        X : {array-like, sparse matrix} of shape (n_samples, n_features)
            The training input samples. Internally, it will be converted to
            ``dtype=np.float32`` and if a sparse matrix is provided
            to a sparse ``csc_matrix``.

        y : array-like of shape (n_samples,) or (n_samples, n_outputs)
            The target values (class labels) as integers or strings.

        sample_weight : array-like of shape (n_samples,), default=None
            Sample weights. If None, then samples are equally weighted. Splits
            that would create child nodes with net zero or negative weight are
            ignored while searching for a split in each node. Splits are also
            ignored if they would result in any single class carrying a
            negative weight in either child node.

        check_input : bool, default=True
            Allow to bypass several input checking.
            Don't use this parameter unless you know what you do.

        classes : array-like of shape (n_classes,), default=None
            List of all the classes that can possibly appear in the y vector.
            Must be provided at the first call to partial_fit, can be omitted
            in subsequent calls.

        Returns
        -------
        self : HonestTreeClassifier
            Fitted estimator.
        """
        self._validate_params()

        # validate input parameters
        first_call = _check_partial_fit_first_call(self, classes=classes)

        # Fit if no tree exists yet
        if first_call:
            self._fit(
                X,
                y,
                sample_weight=sample_weight,
                check_input=check_input,
                classes=classes,
            )
            return self

        rng = np.random.default_rng(self.random_state)

        if sample_weight is None:
            _sample_weight = np.ones((X.shape[0],), dtype=np.float64)
        else:
            _sample_weight = np.array(sample_weight)

        nonzero_indices = np.where(_sample_weight > 0)[0]

        self.structure_indices_ = rng.choice(
            nonzero_indices,
            int((1 - self.honest_fraction) * len(nonzero_indices)),
            replace=False,
        )
        self.honest_indices_ = np.setdiff1d(nonzero_indices, self.structure_indices_)
        _sample_weight[self.honest_indices_] = 0

        self.estimator_.partial_fit(
            X,
            y,
            sample_weight=_sample_weight,
            check_input=check_input,
            classes=classes,
        )
        self._inherit_estimator_attributes()

        # set leaf nodes
        self._fit_leaves(X, y, sample_weight=_sample_weight)

        return self

    def _partition_honest_indices(self, y, sample_weight):
        rng = np.random.default_rng(self.random_state)

        # Account for bootstrapping too
        if sample_weight is None:
            _sample_weight = np.ones((len(y),), dtype=np.float64)
        else:
            _sample_weight = np.array(sample_weight)

        nonzero_indices = np.where(_sample_weight > 0)[0]
        # sample the structure indices
        if self.stratify:
            ss = StratifiedShuffleSplit(
                n_splits=1, test_size=self.honest_fraction, random_state=self.random_state
            )
            for structure_idx, _ in ss.split(
                np.zeros((len(nonzero_indices), 1)), y[nonzero_indices]
            ):
                self.structure_indices_ = nonzero_indices[structure_idx]
        else:
            self.structure_indices_ = rng.choice(
                nonzero_indices,
                int((1 - self.honest_fraction) * len(nonzero_indices)),
                replace=False,
            )

        self.honest_indices_ = np.setdiff1d(nonzero_indices, self.structure_indices_)
        _sample_weight[self.honest_indices_] = 0

        return _sample_weight

    def _get_estimator(self):
        """Resolve which estimator to return (default is DecisionTreeClassifier)"""
        if self.tree_estimator is None:
            self.estimator_ = DecisionTreeClassifier(random_state=self.random_state)
        else:
            # XXX: maybe error out if the base tree estimator is already fitted
            self.estimator_ = clone(self.tree_estimator)
        return self.estimator_

    def _fit(
        self,
        X,
        y,
        sample_weight=None,
        check_input=True,
        missing_values_in_feature_mask=None,
        classes=None,
    ):
        """Build an honest tree classifier from the training set (X, y).

        Parameters
        ----------
        X : {array-like, sparse matrix} of shape (n_samples, n_features)
            The training input samples. Internally, it will be converted to
            ``dtype=np.float32`` and if a sparse matrix is provided
            to a sparse ``csc_matrix``.

        y : array-like of shape (n_samples,) or (n_samples, n_outputs)
            The target values (class labels) as integers or strings.

        sample_weight : array-like of shape (n_samples,), default=None
            Sample weights. If None, then samples are equally weighted. Splits
            that would create child nodes with net zero or negative weight are
            ignored while searching for a split in each node. Splits are also
            ignored if they would result in any single class carrying a
            negative weight in either child node.

        check_input : bool, default=True
            Allow to bypass several input checking.
            Don't use this parameter unless you know what you do.

        classes : array-like of shape (n_classes,), default=None
            List of all the classes that can possibly appear in the y vector.

        Returns
        -------
        self : HonestTreeClassifier
            Fitted tree estimator.
        """
        if check_input:
            X, y = check_X_y(X, y, multi_output=True)

        self.estimator_ = self._get_estimator()

        # check that all of tree_estimator_params are valid
        init_params = self.estimator_.__init__.__code__.co_varnames[1:]  # exclude 'self'
        honest_tree_init_params = self.__init__.__code__.co_varnames[1:]  # exclude 'self'
        invalid_params = []
        for param in self._tree_estimator_params.keys():
            if param not in init_params or param in honest_tree_init_params:
                invalid_params.append(param)

        if invalid_params:
            raise ValueError(
                f"Invalid parameter(s) for estimator {self.estimator_.__class__.__name__}: "
                f'{", ".join(invalid_params)}'
            )

        self.estimator_.set_params(
            **dict(
                criterion=self.criterion,
                splitter=self.splitter,
                max_depth=self.max_depth,
                min_samples_split=self.min_samples_split,
                min_samples_leaf=self.min_samples_leaf,
                min_weight_fraction_leaf=self.min_weight_fraction_leaf,
                max_features=self.max_features,
                max_leaf_nodes=self.max_leaf_nodes,
                class_weight=self.class_weight,
                min_impurity_decrease=self.min_impurity_decrease,
                ccp_alpha=self.ccp_alpha,
                random_state=self.random_state,
            )
        )

        try:
            self.estimator_.set_params(**dict(monotonic_cst=self.monotonic_cst))
            self.estimator_.set_params(
                **dict(
                    store_leaf_values=self.store_leaf_values,
                )
            )
        except Exception:
            from warnings import warn

            warn("Using sklearn tree so store_leaf_values cannot be set.")

        # obtain the structure sample weights
        sample_weights_structure = self._partition_honest_indices(y, sample_weight)

        # Learn structure on subsample
        # XXX: this allows us to use BaseDecisionTree without partial_fit API
        try:
            self.estimator_._fit(
                X,
                y,
                sample_weight=sample_weights_structure,
                check_input=check_input,
                missing_values_in_feature_mask=missing_values_in_feature_mask,
                classes=classes,
            )
        except Exception:
            self.estimator_._fit(
                X,
                y,
                sample_weight=sample_weights_structure,
                check_input=check_input,
                missing_values_in_feature_mask=missing_values_in_feature_mask,
            )
        self._inherit_estimator_attributes()

        # fit the leaves on the non-structure indices
        not_honest_mask = np.ones(len(y), dtype=bool)
        not_honest_mask[self.honest_indices_] = False

        if sample_weight is None:
            sample_weight_leaves = np.ones((len(y),), dtype=np.float64)
        else:
            sample_weight_leaves = np.array(sample_weight)
        sample_weight_leaves[not_honest_mask] = 0

        # determine the honest indices using the sample weight
        nonzero_indices = np.where(sample_weight_leaves > 0)[0]
        # sample the structure indices
        self.honest_indices_ = nonzero_indices

        self._fit_leaves(X, y, sample_weight=sample_weight_leaves)
        return self

    def _fit_leaves(self, X, y, sample_weight):
        # update the number of classes, unsplit
        if y.ndim == 1:
            # reshape is necessary to preserve the data contiguity against vs
            # [:, np.newaxis] that does not.
            y = np.reshape(y, (-1, 1))
        check_classification_targets(y)
        y = np.copy(y)  # .astype(int)

        # Normally called by super
        X = self.estimator_._validate_X_predict(X, True)

        # preserve from underlying tree
        # https://github.com/scikit-learn/scikit-learn/blob/1.0.X/sklearn/tree/_classes.py#L202
        self._tree_classes_ = self.classes_
        self._tree_n_classes_ = self.n_classes_
        self.classes_ = []
        self.n_classes_ = []
        self.empirical_prior_ = []

        y_encoded = np.zeros(y.shape, dtype=int)
        for k in range(self.n_outputs_):
            classes_k, y_encoded[:, k] = np.unique(y[:, k], return_inverse=True)
            self.classes_.append(classes_k)
            self.n_classes_.append(classes_k.shape[0])
            self.empirical_prior_.append(
                np.bincount(y_encoded[:, k], minlength=classes_k.shape[0]) / y.shape[0]
            )
        y = y_encoded
        self.n_classes_ = np.array(self.n_classes_, dtype=np.intp)

        if self.honest_method == "apply":
            # Fit leaves using other subsample
            honest_leaves = self.tree_.apply(X[self.honest_indices_])

            # y-encoded ensures that y values match the indices of the classes
            self._set_leaf_nodes(honest_leaves, y, sample_weight)
        elif self.honest_method == "prune":
            if getattr(y, "dtype", None) != DOUBLE or not y.flags.contiguous:
                y = np.ascontiguousarray(y, dtype=DOUBLE)

            n_samples = X.shape[0]

            # Build tree
            criterion = self.criterion
            if not isinstance(criterion, BaseCriterion):
                if is_classifier(self):
                    criterion = CRITERIA_CLF[self.criterion](self.n_outputs_, self.n_classes_)
                else:
                    criterion = CRITERIA_REG[self.criterion](self.n_outputs_, n_samples)
            else:
                # Make a deepcopy in case the criterion has mutable attributes that
                # might be shared and modified concurrently during parallel fitting
                criterion = copy.deepcopy(criterion)

            random_state = check_random_state(self.random_state)
            pruner = HonestPruner(
                criterion,
                self.max_features_,
                self.min_samples_leaf_,
                self.min_weight_leaf_,
                random_state,
                self.monotonic_cst_,
                self.tree_,
            )

            # build pruned tree
            if is_classifier(self):
                n_classes = np.atleast_1d(self.n_classes_)
                pruned_tree = Tree(self.n_features_in_, n_classes, self.n_outputs_)
            else:
                pruned_tree = Tree(
                    self.n_features_in_,
                    # TODO: the tree shouldn't need this param
                    np.array([1] * self.n_outputs_, dtype=np.intp),
                    self.n_outputs_,
                )

            # get the leaves
            missing_values_in_feature_mask = self._compute_missing_values_in_feature_mask(X)
            _build_pruned_tree_honesty(
                pruned_tree, self.tree_, pruner, X, y, sample_weight, missing_values_in_feature_mask
            )
            self.tree_ = pruned_tree
            
            y = y_encoded
            # Fit leaves using other subsample
            honest_leaves = self.tree_.apply(X[self.honest_indices_])

            # y-encoded ensures that y values match the indices of the classes
            self._set_leaf_nodes(honest_leaves, y, sample_weight)

        if self.n_outputs_ == 1:
            self.n_classes_ = self.n_classes_[0]
            self.classes_ = self.classes_[0]
            self.empirical_prior_ = self.empirical_prior_[0]
            y = y[:, 0]

    def _set_leaf_nodes(self, leaf_ids, y, sample_weight):
        """Traverse the already built tree with X and set leaf nodes with y.

        tree_.value has shape (n_nodes, n_outputs, max_n_classes), where
        n_nodes are the number of nodes in the tree (each node is either a split,
        or leaf node), n_outputs is the number of outputs (1 for classification,
        n for regression), and max_n_classes is the maximum number of classes
        across all outputs. For classification with n_classes classes, the
        classes are ordered by their index in the tree_.value array.
        """
        self.tree_.value[:, :, :] = 0

        # XXX: Note this method does not make these into a proportion of the leaf
        # total_n_node_samples = 0.0

        # apply sample-weight to the leaf nodes
        # seen_leaf_ids = set()
        for leaf_id, yval, y_weight in zip(
            leaf_ids, y[self.honest_indices_, :], sample_weight[self.honest_indices_]
        ):
            # XXX: this treats the leaf node values as a sum of the leaf
            self.tree_.value[leaf_id][:, yval] += y_weight

            # XXX: this normalizes the leaf node values to be a proportion of the leaf
            # total_n_node_samples += y_weight
            # if leaf_id in seen_leaf_ids:
            #     self.tree_.value[leaf_id][:, yval] += y_weight
            # else:
            #     self.tree_.value[leaf_id][:, yval] = y_weight
            # seen_leaf_ids.add(leaf_id)
        # for leaf_id in seen_leaf_ids:
        #     self.tree_.value[leaf_id] /= total_n_node_samples

    def _inherit_estimator_attributes(self):
        """Initialize necessary attributes from the provided tree estimator"""
        if hasattr(self.estimator_, "_inheritable_fitted_attribute"):
            for attr in self.estimator_._inheritable_fitted_attribute:
                setattr(self, attr, getattr(self.estimator_, attr))

        self.classes_ = self.estimator_.classes_
        self.max_features_ = self.estimator_.max_features_
        self.n_classes_ = self.estimator_.n_classes_
        self.n_features_in_ = self.estimator_.n_features_in_
        self.n_outputs_ = self.estimator_.n_outputs_
        self.tree_ = self.estimator_.tree_

        # XXX: scikit-learn trees do not store their builder, or min_samples_split_
        self.min_samples_split_ = getattr(self.estimator_, "min_samples_split_", None)
        self.min_samples_leaf_ = getattr(self.estimator_, "min_samples_leaf_", None)
        self.min_weight_leaf_ = getattr(self.estimator_, "min_weight_leaf_", None)
        self.monotonic_cst_ = getattr(self.estimator_, "monotonic_cst_", None)

    def _empty_leaf_correction(self, proba, pos=0):
        """Leaves with empty posteriors are assigned values.

        This is called only during prediction.

        The posteriors are corrected according to the honest prior.
        In multi-output cases, the posterior corrections only correspond
        to the respective y dimension, indicated by the position param pos.
        """
        zero_mask = proba.sum(axis=1) == 0.0

        # For multi-output cases
        if self.n_outputs_ > 1:
            if self.honest_prior == "empirical":
                proba[zero_mask] = self.empirical_prior_[pos]
            elif self.honest_prior == "uniform":
                proba[zero_mask] = 1 / self.n_classes_[pos]
            elif self.honest_prior == "ignore":
                proba[zero_mask] = np.nan
        else:
            if self.honest_prior == "empirical":
                proba[zero_mask] = self.empirical_prior_
            elif self.honest_prior == "uniform":
                proba[zero_mask] = 1 / self.n_classes_
            elif self.honest_prior == "ignore":
                proba[zero_mask] = np.nan
        return proba

    def predict_proba(self, X, check_input=True):
        """Predict class probabilities of the input samples X.

        The predicted class probability is the fraction of samples of the same
        class in a leaf.

        Parameters
        ----------
        X : {array-like, sparse matrix} of shape (n_samples, n_features)
            The input samples. Internally, it will be converted to
            ``dtype=np.float32`` and if a sparse matrix is provided
            to a sparse ``csr_matrix``.

        check_input : bool, default=True
            Allow to bypass several input checking.
            Don't use this parameter unless you know what you do.

        Returns
        -------
        proba : ndarray of shape (n_samples, n_classes) or list of n_outputs \
            such arrays if n_outputs > 1
            The class probabilities of the input samples. The order of the
            classes corresponds to that in the attribute :term:`classes_`.
        """
        check_is_fitted(self)
        X = self.estimator_._validate_X_predict(X, check_input)
        proba = self.tree_.predict(X)

        if self.n_outputs_ == 1:
            proba = proba[:, : self._tree_n_classes_]
<<<<<<< HEAD
            # normalizer = proba.sum(axis=1)[:, np.newaxis]
            # normalizer[normalizer == 0.0] = 1.0
            # proba /= normalizer
=======
            if not self.kernel_method:
                normalizer = proba.sum(axis=1)[:, np.newaxis]
                normalizer[normalizer == 0.0] = 1.0
                proba /= normalizer
>>>>>>> ccccf9c2
            proba = self._empty_leaf_correction(proba)

            return proba

        else:
            all_proba = []

            for k in range(self.n_outputs_):
                proba_k = proba[:, k, : self._tree_n_classes_[k]]
<<<<<<< HEAD
                normalizer = proba_k.sum(axis=1)[:, np.newaxis]
                # normalizer[normalizer == 0.0] = 1.0
                # proba_k /= normalizer
                # proba_k = self._empty_leaf_correction(proba_k, k)
=======
                if not self.kernel_method:
                    normalizer = proba_k.sum(axis=1)[:, np.newaxis]
                    normalizer[normalizer == 0.0] = 1.0
                    proba_k /= normalizer
                    proba_k = self._empty_leaf_correction(proba_k, k)
>>>>>>> ccccf9c2
                all_proba.append(proba_k)

            return all_proba

    def predict(self, X, check_input=True):
        """Predict class for X.

        For a classification model, the predicted class for each sample in X is
        returned.

        Parameters
        ----------
        X : {array-like, sparse matrix} of shape (n_samples, n_features)
            The input samples. Internally, it will be converted to
            ``dtype=np.float32`` and if a sparse matrix is provided
            to a sparse ``csr_matrix``.

        check_input : bool, default=True
            Allow to bypass several input checking.
            Don't use this parameter unless you know what you're doing.

        Returns
        -------
        y : array-like of shape (n_samples,) or (n_samples, n_outputs)
            The predicted classes, or the predict values.
        """
        check_is_fitted(self)
        X = self._validate_X_predict(X, check_input)
        return self.estimator_.predict(X, False)

    @property
    def feature_importances_(self):
        """Feature importances.

        This is the impurity-based feature importances. The higher, the more important
        that the feature was used in constructing the structure.

        Note: this does not give the feature importances relative for setting the
        leaf node posterior estimates.
        """
        # TODO: technically, the feature importances is built rn using the structure set
        return super().feature_importances_<|MERGE_RESOLUTION|>--- conflicted
+++ resolved
@@ -884,16 +884,11 @@
 
         if self.n_outputs_ == 1:
             proba = proba[:, : self._tree_n_classes_]
-<<<<<<< HEAD
-            # normalizer = proba.sum(axis=1)[:, np.newaxis]
-            # normalizer[normalizer == 0.0] = 1.0
-            # proba /= normalizer
-=======
+
             if not self.kernel_method:
                 normalizer = proba.sum(axis=1)[:, np.newaxis]
                 normalizer[normalizer == 0.0] = 1.0
                 proba /= normalizer
->>>>>>> ccccf9c2
             proba = self._empty_leaf_correction(proba)
 
             return proba
@@ -903,18 +898,13 @@
 
             for k in range(self.n_outputs_):
                 proba_k = proba[:, k, : self._tree_n_classes_[k]]
-<<<<<<< HEAD
-                normalizer = proba_k.sum(axis=1)[:, np.newaxis]
-                # normalizer[normalizer == 0.0] = 1.0
-                # proba_k /= normalizer
-                # proba_k = self._empty_leaf_correction(proba_k, k)
-=======
+
                 if not self.kernel_method:
                     normalizer = proba_k.sum(axis=1)[:, np.newaxis]
                     normalizer[normalizer == 0.0] = 1.0
                     proba_k /= normalizer
                     proba_k = self._empty_leaf_correction(proba_k, k)
->>>>>>> ccccf9c2
+
                 all_proba.append(proba_k)
 
             return all_proba
